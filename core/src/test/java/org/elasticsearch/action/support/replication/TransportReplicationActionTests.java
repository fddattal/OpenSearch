--- conflicted
+++ resolved
@@ -656,7 +656,7 @@
         // we use one replica to check the primary term was set on the operation and sent to the replica
         setState(clusterService,
             state(index, true, ShardRoutingState.STARTED, randomFrom(ShardRoutingState.INITIALIZING, ShardRoutingState.STARTED)));
-        logger.debug("--> using initial state:\n{}", clusterService.state().prettyPrint());
+        logger.debug("--> using initial state:\n{}", clusterService.state());
         final ShardRouting routingEntry = clusterService.state().getRoutingTable().index("test").shard(0).primaryShard();
         Request request = new Request(shardId);
         TransportReplicationAction.ConcreteShardRequest<Request> concreteShardRequest =
@@ -677,15 +677,7 @@
         };
 
         Action action =
-            new Action(Settings.EMPTY, "testSeqNoIsSetOnPrimary", transportService, clusterService, shardStateAction, threadPool) {
-            @Override
-            protected void acquirePrimaryShardReference(
-                ShardId shardId,
-                String allocationId,
-                ActionListener<PrimaryShardReference> onReferenceAcquired) {
-                onReferenceAcquired.onResponse(new PrimaryShardReference(shard, releasable));
-            }
-        };
+            new Action(Settings.EMPTY, "testSeqNoIsSetOnPrimary", transportService, clusterService, shardStateAction, threadPool);
 
         TransportReplicationAction<Request, Request, Response>.PrimaryOperationTransportHandler primaryPhase =
             action.new PrimaryOperationTransportHandler();
@@ -918,7 +910,6 @@
         final CapturingTransport.CapturedRequest capturedRequest = capturedRequests.get(0);
         assertThat(capturedRequest.action, equalTo("testActionWithExceptions[r]"));
         assertThat(capturedRequest.request, instanceOf(TransportReplicationAction.ConcreteShardRequest.class));
-<<<<<<< HEAD
         assertConcreteShardRequest(capturedRequest.request, request, replica.allocationId());
     }
 
@@ -926,16 +917,8 @@
         final TransportReplicationAction.ConcreteShardRequest<?> concreteShardRequest =
             (TransportReplicationAction.ConcreteShardRequest<?>) capturedRequest;
         assertThat(concreteShardRequest.getRequest(), equalTo(expectedRequest));
+        assertThat(((Request)concreteShardRequest.getRequest()).isRetrySet.get(), equalTo(true));
         assertThat(concreteShardRequest.getTargetAllocationID(), equalTo(expectedAllocationId.getId()));
-
-=======
-        final TransportReplicationAction.ConcreteShardRequest<Request> concreteShardRequest =
-            (TransportReplicationAction.ConcreteShardRequest<Request>) capturedRequest.request;
-        assertThat(concreteShardRequest.getRequest(), equalTo(request));
-        assertThat(concreteShardRequest.getRequest().isRetrySet.get(), equalTo(true));
-        assertThat(concreteShardRequest.getTargetAllocationID(),
-            equalTo(replica.allocationId().getId()));
->>>>>>> 179dd885
     }
 
 
